--- conflicted
+++ resolved
@@ -6,13 +6,9 @@
 # See more keys and their definitions at https://doc.rust-lang.org/cargo/reference/manifest.html
 
 [dependencies]
-<<<<<<< HEAD
 env_logger = "0.11.3"
 log = "0.4.21"
 rand = "*"
-=======
-rand = "*"
 
 [lints.clippy]
-redundant_return = "allow"
->>>>>>> 0abd0fc7
+redundant_return = "allow"